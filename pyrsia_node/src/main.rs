/*
   Copyright 2021 JFrog Ltd

   Licensed under the Apache License, Version 2.0 (the "License");
   you may not use this file except in compliance with the License.
   You may obtain a copy of the License at

       http://www.apache.org/licenses/LICENSE-2.0

   Unless required by applicable law or agreed to in writing, software
   distributed under the License is distributed on an "AS IS" BASIS,
   WITHOUT WARRANTIES OR CONDITIONS OF ANY KIND, either express or implied.
   See the License for the specific language governing permissions and
   limitations under the License.
*/

pub mod args;
pub mod network;

use anyhow::{bail, Result};
use args::parser::PyrsiaNodeArgs;
use network::handlers;
use pyrsia::artifact_service::service::ArtifactService;
use pyrsia::artifact_service::storage::ARTIFACTS_DIR;
use pyrsia::blockchain_service::service::BlockchainService;
use pyrsia::build_service::event::{BuildEventClient, BuildEventLoop};
use pyrsia::build_service::service::BuildService;
use pyrsia::docker::error_util::*;
use pyrsia::docker::v2::routes::make_docker_routes;
use pyrsia::java::maven2::routes::make_maven_routes;
use pyrsia::logging::*;
use pyrsia::network::client::Client;
use pyrsia::network::p2p;
use pyrsia::node_api::routes::make_node_routes;
use pyrsia::util::keypair_util::{self, KEYPAIR_FILENAME};
use pyrsia::verification_service::service::VerificationService;
use pyrsia_blockchain_network::blockchain::Blockchain;

use clap::Parser;
use log::{debug, info, warn};
use std::error::Error;
use std::net::{IpAddr, Ipv4Addr, SocketAddr};
use std::path::{Path, PathBuf};
use std::sync::Arc;
use tokio::sync::{mpsc, Mutex};
use tokio_stream::StreamExt;
use warp::Filter;

#[tokio::main]
async fn main() -> Result<(), Box<dyn Error>> {
    pretty_env_logger::init_timed();

    debug!("Parse CLI arguments");
    let args = PyrsiaNodeArgs::parse();

    debug!("Create p2p components");
    let (p2p_client, mut p2p_events, event_loop) = p2p::setup_libp2p_swarm(args.max_provided_keys)?;

    debug!("Start p2p event loop");
    tokio::spawn(event_loop.run());

    debug!("Create blockchain service component");
    let blockchain_service = setup_blockchain_service(p2p_client.clone())?;

    debug!("Create pyrsia services");
    let artifact_service =
        setup_pyrsia_services(blockchain_service, p2p_client.clone(), &args).await?;

    debug!("Setup HTTP server");
    setup_http(&args, artifact_service.clone());

    debug!("Start p2p components");
    setup_p2p(p2p_client.clone(), &args).await?;

    debug!("Listen for p2p events");
    loop {
        if let Some(event) = p2p_events.next().await {
            match event {
                // Reply with the content of the artifact on incoming requests.
                pyrsia::network::event_loop::PyrsiaEvent::RequestArtifact {
                    artifact_id,
                    channel,
                } => {
                    if let Err(error) = handlers::handle_request_artifact(
                        artifact_service.clone(),
                        &artifact_id,
                        channel,
                    )
                    .await
                    {
                        warn!(
                            "This node failed to provide artifact with id {}. Error: {:?}",
                            artifact_id, error
                        );
                    }
                }
                pyrsia::network::event_loop::PyrsiaEvent::IdleMetricRequest { channel } => {
                    if let Err(error) =
                        handlers::handle_request_idle_metric(p2p_client.clone(), channel).await
                    {
                        warn!(
                            "This node failed to provide idle metrics. Error: {:?}",
                            error
                        );
                    }
                }
<<<<<<< HEAD
                pyrsia::network::event_loop::PyrsiaEvent::BlockchainRequest { data, channel } => {
                    if let Err(error) = handlers::handle_request_blockchain(
                        blockchain_service.clone(),
                        data,
                        channel,
=======
                pyrsia::network::event_loop::PyrsiaEvent::BlockUpdateRequest {
                    block_ordinal,
                    block,
                } => {
                    if let Err(error) = handlers::handle_request_block_update(
                        artifact_service.clone(),
                        block_ordinal,
                        block.clone(),
>>>>>>> b9d245c4
                    )
                    .await
                    {
                        warn!("This node failed to update blockchain Error: {:?}", error);
                    }
                }
            }
        }
    }
}

async fn setup_p2p(mut p2p_client: Client, args: &PyrsiaNodeArgs) -> anyhow::Result<()> {
    p2p_client.listen(&args.listen_address).await?;
    if let Some(to_probe) = &args.probe {
        info!("Invoking probe");
        handlers::probe_other_peer(p2p_client.clone(), to_probe).await
    } else if let Some(to_dial) = &args.peer {
        info!("Invoking dial");
        handlers::dial_other_peer(p2p_client.clone(), to_dial).await
    } else if args.listen_only {
        info!("Pyrsia node will listen only. No attempt to connect to other nodes.");
        Ok(())
    } else {
        info!("Looking up bootstrap node");
        let peer_addrs = load_peer_addrs(&args.bootstrap_url).await?;
        // Turbofish! https://doc.rust-lang.org/std/primitive.str.html#method.parse
        let pa = peer_addrs.parse::<libp2p::Multiaddr>()?;
        info!("Probing {:?}", pa);
        handlers::probe_other_peer(p2p_client.clone(), &pa).await
    }
}

async fn load_peer_addrs(peer_url: &str) -> anyhow::Result<String> {
    use anyhow::anyhow;

    let client = reqwest::Client::new();
    let response = client.get(peer_url).send().await;
    match response {
        Ok(body) => {
            let text: String = body.text().await?;
            let jv: json::JsonValue = json::parse(&text)?;
            let arr = &jv["peer_addrs"];
            match arr {
                json::JsonValue::Array(vec_jv) => {
                    if vec_jv.is_empty() {
                        return Err(anyhow!(
                            "Could not read status from {} error {:?}",
                            peer_url,
                            "did not receive a valid array of peer_addrs in JSON"
                        ));
                    }
                    let peer_addrs: String = vec_jv[0].to_string();
                    info!("Found bootstrap peer_addr {:?}", peer_addrs);
                    if !peer_addrs.is_empty() {
                        Ok(peer_addrs)
                    } else {
                        Err(anyhow!("Could not read peer_addrs from {}", peer_url))
                    }
                }
                _ => Err(anyhow!(
                    "Could not read status from {} error {:?}",
                    peer_url,
                    "did not receive an array of peer_addrs in JSON"
                )),
            }
        }
        Err(err) => Err(anyhow!(
            "Could not read status from {} error {:?}",
            peer_url,
            err
        )),
    }
}

fn setup_blockchain_service(p2p_client: Client) -> Result<BlockchainService> {
    let local_keypair =
        keypair_util::load_or_generate_ed25519(PathBuf::from(KEYPAIR_FILENAME.as_str()));

    let ed25519_keypair = match local_keypair {
        libp2p::identity::Keypair::Ed25519(v) => v,
        _ => {
            bail!("Keypair Format Error");
        }
    };

    Ok(BlockchainService {
        blockchain: Blockchain::new(&ed25519_keypair),
        p2p_client,
    })
}

async fn setup_pyrsia_services(
    blockchain_service: BlockchainService,
    p2p_client: Client,
    args: &PyrsiaNodeArgs,
) -> Result<Arc<Mutex<ArtifactService>>> {
    let artifact_path = PathBuf::from(ARTIFACTS_DIR.as_str());
    let (build_event_sender, build_event_receiver) = mpsc::channel(32);
    let build_event_client = BuildEventClient::new(build_event_sender);

    debug!("Create artifact service");
    let artifact_service = setup_artifact_service(
        &artifact_path,
        blockchain_service,
        build_event_client.clone(),
        p2p_client,
    )?;

    debug!("Create build service");
    let build_service = setup_build_service(&artifact_path, build_event_client.clone(), args)?;

    debug!("Create verification service");
    let verification_service = setup_verification_service(build_event_client)?;

    debug!("Start build event loop");
    let build_event_loop = BuildEventLoop::new(
        artifact_service.clone(),
        build_service,
        verification_service,
        build_event_receiver,
    );
    tokio::spawn(build_event_loop.run());

    Ok(artifact_service)
}

fn setup_artifact_service(
    artifact_path: &Path,
    blockchain_service: BlockchainService,
    build_event_client: BuildEventClient,
    p2p_client: Client,
) -> Result<Arc<Mutex<ArtifactService>>> {
    let local_keypair =
        keypair_util::load_or_generate_ed25519(PathBuf::from(KEYPAIR_FILENAME.as_str()));

    let artifact_service = ArtifactService::new(
        artifact_path,
        local_keypair,
        blockchain_service,
        build_event_client,
        p2p_client,
    )?;

    Ok(Arc::new(Mutex::new(artifact_service)))
}

fn setup_build_service(
    artifact_path: &Path,
    build_event_client: BuildEventClient,
    args: &PyrsiaNodeArgs,
) -> Result<Arc<Mutex<BuildService>>> {
    let build_service = BuildService::new(
        &artifact_path,
        build_event_client,
        &args.mapping_service_endpoint,
        &args.pipeline_service_endpoint,
    )?;

    Ok(Arc::new(Mutex::new(build_service)))
}

fn setup_verification_service(
    build_event_client: BuildEventClient,
) -> Result<Arc<Mutex<VerificationService>>> {
    let verification_service = VerificationService::new(build_event_client)?;

    Ok(Arc::new(Mutex::new(verification_service)))
}

fn setup_http(args: &PyrsiaNodeArgs, artifact_service: Arc<Mutex<ArtifactService>>) {
    // Get host and port from the settings. Defaults to DEFAULT_HOST and DEFAULT_PORT
    debug!(
        "Pyrsia Docker Node will bind to host = {}, port = {}",
        args.host, args.port
    );

    let address = SocketAddr::new(
        IpAddr::V4(args.host.parse::<Ipv4Addr>().unwrap()),
        args.port.parse::<u16>().unwrap(),
    );

    debug!("Setup HTTP routing");
    let docker_routes = make_docker_routes(artifact_service.clone());
    let maven_routes = make_maven_routes(artifact_service.clone());
    let node_api_routes = make_node_routes(artifact_service);
    let all_routes = docker_routes.or(maven_routes).or(node_api_routes);

    debug!("Setup HTTP server");
    let (addr, server) = warp::serve(
        all_routes
            .and(http::log_headers())
            .recover(custom_recover)
            .with(warp::log("pyrsia_registry")),
    )
    .bind_ephemeral(address);

    info!(
        "Pyrsia Docker Node will start running on {}:{}",
        addr.ip(),
        addr.port()
    );

    tokio::spawn(server);
}

#[cfg(test)]
#[cfg(not(tarpaulin_include))]
mod tests {
    use pyrsia::network::p2p;

    use crate::setup_blockchain_service;

    #[test]
    fn setup_blockchain_success() {
        let (p2p_client, _, _) = p2p::setup_libp2p_swarm(100).unwrap();
        let blockchain_service = setup_blockchain_service(p2p_client.clone());
        assert!(blockchain_service.is_ok());
    }
}<|MERGE_RESOLUTION|>--- conflicted
+++ resolved
@@ -104,24 +104,10 @@
                         );
                     }
                 }
-<<<<<<< HEAD
                 pyrsia::network::event_loop::PyrsiaEvent::BlockchainRequest { data, channel } => {
-                    if let Err(error) = handlers::handle_request_blockchain(
-                        blockchain_service.clone(),
-                        data,
-                        channel,
-=======
-                pyrsia::network::event_loop::PyrsiaEvent::BlockUpdateRequest {
-                    block_ordinal,
-                    block,
-                } => {
-                    if let Err(error) = handlers::handle_request_block_update(
-                        artifact_service.clone(),
-                        block_ordinal,
-                        block.clone(),
->>>>>>> b9d245c4
-                    )
-                    .await
+                    if let Err(error) =
+                        handlers::handle_request_blockchain(artifact_service.clone(), data, channel)
+                            .await
                     {
                         warn!("This node failed to update blockchain Error: {:?}", error);
                     }
