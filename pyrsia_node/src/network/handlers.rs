/*
   Copyright 2021 JFrog Ltd

   Licensed under the Apache License, Version 2.0 (the "License");
   you may not use this file except in compliance with the License.
   You may obtain a copy of the License at

       http://www.apache.org/licenses/LICENSE-2.0

   Unless required by applicable law or agreed to in writing, software
   distributed under the License is distributed on an "AS IS" BASIS,
   WITHOUT WARRANTIES OR CONDITIONS OF ANY KIND, either express or implied.
   See the License for the specific language governing permissions and
   limitations under the License.
*/

use anyhow::bail;
use bincode::deserialize;
use libp2p::multiaddr::Protocol;
use libp2p::request_response::ResponseChannel;
use libp2p::{Multiaddr, PeerId};
use log::debug;

use pyrsia::artifact_service::service::ArtifactService;
<<<<<<< HEAD
use pyrsia::blockchain_service::service::BlockchainCommand;
=======
use pyrsia::blockchain_service::service::BlockchainService;
>>>>>>> 71eee3d5
use pyrsia::network::artifact_protocol::ArtifactResponse;
use pyrsia::network::blockchain_protocol::BlockchainResponse;
use pyrsia::network::client::Client;
use pyrsia::network::idle_metric_protocol::{IdleMetricResponse, PeerMetrics};
use pyrsia::peer_metrics;
use pyrsia_blockchain_network::structures::block::Block;
use pyrsia_blockchain_network::structures::header::Ordinal;
use std::sync::Arc;
use tokio::sync::Mutex;

/// Reach out to another node with the specified address
pub async fn dial_other_peer(mut p2p_client: Client, to_dial: &Multiaddr) -> anyhow::Result<()> {
    match to_dial.iter().last() {
        Some(Protocol::P2p(hash)) => match PeerId::from_multihash(hash) {
            Ok(peer_id) => p2p_client.dial(&peer_id, to_dial).await,
            Err(_) => anyhow::bail!("Invalid hash provided for Peer ID."),
        },
        _ => anyhow::bail!("Expect peer address to contain Peer ID."),
    }
}

/// AutoNAT probe another node with the specified address
pub async fn probe_other_peer(mut p2p_client: Client, to_probe: &Multiaddr) -> anyhow::Result<()> {
    match to_probe.iter().last() {
        Some(Protocol::P2p(hash)) => match PeerId::from_multihash(hash) {
            Ok(peer_id) => p2p_client.add_probe_address(&peer_id, to_probe).await,
            Err(_) => anyhow::bail!("Invalid hash provided for Peer ID."),
        },
        _ => anyhow::bail!("Expect peer address to contain Peer ID."),
    }
}

/// Respond to a RequestArtifact event by getting the artifact
/// based on the provided artifact id.
pub async fn handle_request_artifact(
    mut artifact_service: ArtifactService,
    artifact_id: &str,
    channel: ResponseChannel<ArtifactResponse>,
) -> anyhow::Result<()> {
    debug!("Handling request artifact: {:?}", artifact_id);

    let content = artifact_service.get_artifact_locally(artifact_id).await?;

    artifact_service
        .p2p_client
        .respond_artifact(content, channel)
        .await
}

//Respond to the IdleMetricRequest event
pub async fn handle_request_idle_metric(
    mut p2p_client: Client,
    channel: ResponseChannel<IdleMetricResponse>,
) -> anyhow::Result<()> {
    let metric = peer_metrics::metrics::get_quality_metric();
    let peer_metrics: PeerMetrics = PeerMetrics {
        idle_metric: metric.to_le_bytes(),
    };
    p2p_client.respond_idle_metric(peer_metrics, channel).await
}

<<<<<<< HEAD
//Respsond to the BlockchainRequest event
pub async fn handle_request_blockchain(
    artifact_service: Arc<Mutex<ArtifactService>>,
    data: Vec<u8>,
    channel: ResponseChannel<BlockchainResponse>,
=======
pub async fn handle_request_block_update(
    mut artifact_service: ArtifactService,
    blockchain_service: Arc<Mutex<BlockchainService>>,
    block_ordinal: Ordinal,
    block: Box<Block>,
>>>>>>> 71eee3d5
) -> anyhow::Result<()> {
    debug!("Handling request blockchain: {:?}", data);
    match BlockchainCommand::try_from(data[0])? {
        BlockchainCommand::Broadcast => {
            debug!("Blockchain get BlockchainCommand::Broadcast");
            handle_broadcast_blockchain(artifact_service, data, channel).await
        }
        _ => {
            debug!("Blockchain get other command");
            todo!()
        }
    }
}

<<<<<<< HEAD
pub async fn handle_broadcast_blockchain(
    artifact_service: Arc<Mutex<ArtifactService>>,
    data: Vec<u8>,
    channel: ResponseChannel<BlockchainResponse>,
) -> anyhow::Result<()> {
    debug!("Handling broadcast blockchain: {:?}", data);

    if data.len() < 17 {
        bail!("Blockcchain data is invalid")
    } else {
        let block_ordinal: Ordinal = deserialize(&data[1..17])?;
        let block: Block = deserialize(&data[17..])?;
        let mut artifact_service = artifact_service.lock().await;

        let payloads = block.fetch_payload();
        artifact_service
            .blockchain_service
            .add_block(block_ordinal, block)
            .await;
        artifact_service.handle_block_added(payloads).await?;

        let response_data = vec![0u8];
        artifact_service
            .blockchain_service
            .p2p_client
            .respond_blockchain(response_data, channel)
            .await
    }
=======
    let mut blockchain_service = blockchain_service.lock().await;

    let payloads = block.fetch_payload();
    blockchain_service.add_block(block_ordinal, block).await;

    artifact_service.handle_block_added(payloads).await?;
    artifact_service.p2p_client.respond_block_update().await
>>>>>>> 71eee3d5
}<|MERGE_RESOLUTION|>--- conflicted
+++ resolved
@@ -22,11 +22,8 @@
 use log::debug;
 
 use pyrsia::artifact_service::service::ArtifactService;
-<<<<<<< HEAD
 use pyrsia::blockchain_service::service::BlockchainCommand;
-=======
 use pyrsia::blockchain_service::service::BlockchainService;
->>>>>>> 71eee3d5
 use pyrsia::network::artifact_protocol::ArtifactResponse;
 use pyrsia::network::blockchain_protocol::BlockchainResponse;
 use pyrsia::network::client::Client;
@@ -88,25 +85,18 @@
     p2p_client.respond_idle_metric(peer_metrics, channel).await
 }
 
-<<<<<<< HEAD
 //Respsond to the BlockchainRequest event
 pub async fn handle_request_blockchain(
-    artifact_service: Arc<Mutex<ArtifactService>>,
+    artifact_service: ArtifactService,
+    blockchain_service: Arc<Mutex<BlockchainService>>,
     data: Vec<u8>,
     channel: ResponseChannel<BlockchainResponse>,
-=======
-pub async fn handle_request_block_update(
-    mut artifact_service: ArtifactService,
-    blockchain_service: Arc<Mutex<BlockchainService>>,
-    block_ordinal: Ordinal,
-    block: Box<Block>,
->>>>>>> 71eee3d5
 ) -> anyhow::Result<()> {
     debug!("Handling request blockchain: {:?}", data);
     match BlockchainCommand::try_from(data[0])? {
         BlockchainCommand::Broadcast => {
             debug!("Blockchain get BlockchainCommand::Broadcast");
-            handle_broadcast_blockchain(artifact_service, data, channel).await
+            handle_broadcast_blockchain(artifact_service, blockchain_service, data, channel).await
         }
         _ => {
             debug!("Blockchain get other command");
@@ -115,9 +105,9 @@
     }
 }
 
-<<<<<<< HEAD
 pub async fn handle_broadcast_blockchain(
-    artifact_service: Arc<Mutex<ArtifactService>>,
+    mut artifact_service: ArtifactService,
+    blockchain_service: Arc<Mutex<BlockchainService>>,
     data: Vec<u8>,
     channel: ResponseChannel<BlockchainResponse>,
 ) -> anyhow::Result<()> {
@@ -128,29 +118,21 @@
     } else {
         let block_ordinal: Ordinal = deserialize(&data[1..17])?;
         let block: Block = deserialize(&data[17..])?;
-        let mut artifact_service = artifact_service.lock().await;
+
+        let mut blockchain_service = blockchain_service.lock().await;
 
         let payloads = block.fetch_payload();
-        artifact_service
-            .blockchain_service
-            .add_block(block_ordinal, block)
+        blockchain_service
+            .add_block(block_ordinal, Box::new(block))
             .await;
+
         artifact_service.handle_block_added(payloads).await?;
 
         let response_data = vec![0u8];
+
         artifact_service
-            .blockchain_service
             .p2p_client
             .respond_blockchain(response_data, channel)
             .await
     }
-=======
-    let mut blockchain_service = blockchain_service.lock().await;
-
-    let payloads = block.fetch_payload();
-    blockchain_service.add_block(block_ordinal, block).await;
-
-    artifact_service.handle_block_added(payloads).await?;
-    artifact_service.p2p_client.respond_block_update().await
->>>>>>> 71eee3d5
 }